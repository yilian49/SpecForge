--- conflicted
+++ resolved
@@ -137,15 +137,6 @@
 
     # build target and draft model
     if args.tp_size > 1:
-<<<<<<< HEAD
-        # to avoid CPU RAM OOM, we directly init the model on CUDA
-        target_model = AutoDistributedTargetModel.from_pretrained(
-            pretrained_model_name_or_path=args.target_model_path,
-            torch_dtype=torch.bfloat16,
-            cache_dir=args.cache_dir,
-            device="cuda",
-        ).eval()
-=======
         # check if the target model has tp_plan
         config = AutoConfig.from_pretrained(args.target_model_path)
 
@@ -153,6 +144,7 @@
             target_model = AutoDistributedTargetModel.from_pretrained(
                 pretrained_model_name_or_path=args.target_model_path,
                 torch_dtype=torch.bfloat16,
+                cache_dir=args.cache_dir,
                 device="cuda",
             ).eval()
         else:
@@ -162,7 +154,6 @@
                 torch_dtype=torch.bfloat16,
                 device_mesh=get_tp_device_mesh(),
             ).eval()
->>>>>>> d6a9e2fd
     else:
         target_model = (
             AutoModelForCausalLM.from_pretrained(
